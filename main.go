package main

import (
	"context"
	"errors"
	"flag"
	"fmt"
	"log/slog"
	"net/http"
	"net/http/pprof"
	"os"
	"os/exec"
	"os/signal"
	"runtime/debug"
	"strconv"
	"strings"
	"syscall"
	"time"

	"github.com/prometheus/client_golang/prometheus"
	"github.com/prometheus/client_golang/prometheus/promhttp"
	"github.com/utilitywarehouse/git-mirror/repopool"
	"github.com/utilitywarehouse/git-mirror/repository"
)

var (
	loggerLevel = new(slog.LevelVar)
	logger      *slog.Logger

	levelStrings = map[string]slog.Level{
		"trace": slog.Level(-8),
		"debug": slog.LevelDebug,
		"info":  slog.LevelInfo,
		"warn":  slog.LevelWarn,
		"error": slog.LevelError,
	}

	gitExecutablePath = exec.Command("git").String()
)

func init() {
	loggerLevel.Set(slog.LevelInfo)
	logger = slog.New(slog.NewTextHandler(os.Stderr, &slog.HandlerOptions{
		Level: loggerLevel,
	}))
}

func envString(key, fallback string) string {
	value, ok := os.LookupEnv(key)
	if ok {
		return value
	}
	return fallback
}

func envBool(key string, fallback bool) bool {
	value, ok := os.LookupEnv(key)
	if ok {
		parsed, err := strconv.ParseBool(value)
		if err == nil {
			return parsed
		}
		return fallback
	}
	return fallback
}

func usage() {
	fmt.Fprintf(os.Stderr, "NAME:\n")
	fmt.Fprintf(os.Stderr, "\tgit-mirror - git-mirror is a tool to periodically mirror remote repositories locally.\n")
	fmt.Fprintf(os.Stderr, "\nUsage:\n")
	fmt.Fprintf(os.Stderr, "\tgit-mirror [global options]\n")
	fmt.Fprintf(os.Stderr, "\nGLOBAL OPTIONS:\n")
	fmt.Fprintf(os.Stderr, "\t-log-level value            (default: 'info') Log level [$LOG_LEVEL]\n")
	fmt.Fprintf(os.Stderr, "\t-config value               (default: '/etc/git-mirror/config.yaml') Absolute path to the config file. [$GIT_MIRROR_CONFIG]\n")
	fmt.Fprintf(os.Stderr, "\t-watch-config value         (default: true) watch config for changes and reload when changes encountered. [$GIT_MIRROR_WATCH_CONFIG]\n")
	fmt.Fprintf(os.Stderr, "\t-http-bind-address value    (default: ':9001') The address the web server binds to. [$GIT_MIRROR_HTTP_BIND]\n")
	fmt.Fprintf(os.Stderr, "\t-one-time                   (default: 'false') Exit after first mirror. [$GIT_MIRROR_ONE_TIME]\n")
	fmt.Fprintf(os.Stderr, "\t-github-webhook-secret      (default: '') The Github webhook secret used to validate payload [$GITHUB_WEBHOOK_SECRET]\n")
	fmt.Fprintf(os.Stderr, "\t-github-skip-sig-validation (default: false) If set github webhook signature validation will be skipped [$GITHUB_SKIP_SIG_VALIDATION]\n")
	fmt.Fprintf(os.Stderr, "\t-github-webhook-path        (default: '/github-webhook') The path on which webserver will receive github webhook events [$GITHUB_WEBHOOK_PATH]\n")

	os.Exit(2)
}

func main() {
	ctx, cancel := context.WithCancel(context.Background())

	flagLogLevel := flag.String("log-level", envString("LOG_LEVEL", "info"), "Log level")
	flagConfig := flag.String("config", envString("GIT_MIRROR_CONFIG", "/etc/git-mirror/config.yaml"), "Absolute path to the config file")
	flagWatchConfig := flag.Bool("watch-config", envBool("GIT_MIRROR_WATCH_CONFIG", true), "watch config for changes and reload when changes encountered")
	flagHttpBind := flag.String("http-bind-address", envString("GIT_MIRROR_HTTP_BIND", ":9001"), "The address the web server binds to")
	flagGithubWhSecret := flag.String("github-webhook-secret", envString("GITHUB_WEBHOOK_SECRET", ""), "The Github webhook secret used to validate payload")
	flagGithubWhSkipValidation := flag.Bool("github-skip-sig-validation", envBool("GITHUB_SKIP_SIG_VALIDATION", false), "If set github webhook signature validation will be skipped")
	flagGithubWhPath := flag.String("github-webhook-path", envString("GITHUB_WEBHOOK_PATH", "/github-webhook"), "The path on which webserver will receive github webhook events")

	flagOneTime := flag.Bool("one-time", envBool("GIT_MIRROR_ONE_TIME", false), "Exit after first mirror")
	flagVersion := flag.Bool("version", false, "git-mirror version")

	flag.Usage = usage
	flag.Parse()

	info, _ := debug.ReadBuildInfo()

	if *flagVersion || (flag.NArg() == 1 && flag.Arg(0) == "version") {
		fmt.Printf("version=%s go=%s\n", info.Main.Version, info.GoVersion)
		return
	}

	// set log level according to argument
	if v, ok := levelStrings[strings.ToLower(*flagLogLevel)]; ok {
		loggerLevel.Set(v)
	}

	logger.Info("version", "app", info.Main.Version, "go", info.GoVersion)
	logger.Info("config", "path", *flagConfig, "watch", *flagWatchConfig)

	repository.EnableMetrics("", prometheus.NewRegistry())
	prometheus.MustRegister(configSuccess, configSuccessTime)

	conf, err := parseConfigFile(*flagConfig)
	if err != nil {
		logger.Error("unable to parse git-mirror config file", "err", err)
		os.Exit(1)
	}

	applyGitDefaults(conf)

	repoPool, err := repopool.New(ctx, *conf, logger.With("logger", "git-mirror"), gitExecutablePath, nil)
	if err != nil {
		logger.Error("could not create git mirror pool", "err", err)
		os.Exit(1)
	}

	allSucceed := true
	// perform 1st mirror to ensure all repositories syncs to indicate readiness
	// also initial mirror might take longer
	timeout := 2 * conf.Defaults.MirrorTimeout
	for _, repo := range conf.Repositories {
		mCtx, cancel := context.WithTimeout(ctx, timeout)
		err = repoPool.Mirror(mCtx, repo.Remote)
		cancel()
		if err != nil {
			allSucceed = false
			logger.Error("initial mirror failed", "repo", repo.Remote, "err", err)
		}
	}

	if *flagOneTime {
		logger.Info("existing after first mirror")
		if !allSucceed {
			os.Exit(1)
		}
		os.Exit(0)
	}

	// start mirror Loop
	repoPool.StartLoop()

	cleanupOrphanedRepos(conf, repoPool)

	onConfigChange := func(config *repopool.Config) bool {
		return ensureConfig(repoPool, config)
	}

	// Start watching the config file
	go WatchConfig(ctx, *flagConfig, *flagWatchConfig, 10*time.Second, onConfigChange)

	// setup webhook and metrics server
	wh := &GithubWebhookHandler{
		repoPool:          repoPool,
		log:               logger.With("logger", "github-webhook"),
		secret:            *flagGithubWhSecret,
		skipSigValidation: *flagGithubWhSkipValidation,
	}

	server := &http.Server{
		Addr:              *flagHttpBind,
		ReadTimeout:       5 * time.Second,
		WriteTimeout:      10 * time.Second,
		IdleTimeout:       5 * time.Second,
		ReadHeaderTimeout: 1 * time.Second,
	}

	mux := http.NewServeMux()
	mux.Handle("/metrics", promhttp.Handler())
	mux.HandleFunc("/debug/pprof/", pprof.Index)
	mux.HandleFunc("/debug/pprof/cmdline", pprof.Cmdline)
	mux.HandleFunc("/debug/pprof/profile", pprof.Profile)
	mux.HandleFunc("/debug/pprof/symbol", pprof.Symbol)
	mux.HandleFunc("/debug/pprof/trace", pprof.Trace)

<<<<<<< HEAD
	// register handler only if secret is set
	if flagGithubWhSecret != nil && *flagGithubWhSecret != "" {
		logger.Info("registering github webhook", "path", *flagGithubWhPath)
=======
	// register handler if skip validation flag is set or secret is set
	if *flagGithubWhSkipValidation || *flagGithubWhSecret != "" {
>>>>>>> 4b5e778a
		mux.Handle(*flagGithubWhPath, wh)
	}

	server.Handler = mux

	go func() {
		logger.Info("starting web server", "add", *flagHttpBind)
		if err := server.ListenAndServe(); err != nil && !errors.Is(err, http.ErrServerClosed) {
			logger.Error("HTTP server terminated", "err", err)
		}
	}()

	//listenForShutdown
	stop := make(chan os.Signal, 2)
	signal.Notify(stop, os.Interrupt, syscall.SIGTERM)

	<-stop

	logger.Info("shutting down...")
	if err := server.Shutdown(ctx); err != nil {
		logger.Error("failed to shutdown http server", "err", err)
	}
	cancel()

	select {
	case <-repoPool.Stopped:
		logger.Info("all repositories mirror loop is stopped")
		os.Exit(0)

	case <-stop:
		logger.Info("second signal received, terminating")
		os.Exit(1)
	}
}<|MERGE_RESOLUTION|>--- conflicted
+++ resolved
@@ -190,14 +190,9 @@
 	mux.HandleFunc("/debug/pprof/symbol", pprof.Symbol)
 	mux.HandleFunc("/debug/pprof/trace", pprof.Trace)
 
-<<<<<<< HEAD
 	// register handler only if secret is set
-	if flagGithubWhSecret != nil && *flagGithubWhSecret != "" {
+	if *flagGithubWhSkipValidation || *flagGithubWhSecret != "" {
 		logger.Info("registering github webhook", "path", *flagGithubWhPath)
-=======
-	// register handler if skip validation flag is set or secret is set
-	if *flagGithubWhSkipValidation || *flagGithubWhSecret != "" {
->>>>>>> 4b5e778a
 		mux.Handle(*flagGithubWhPath, wh)
 	}
 
